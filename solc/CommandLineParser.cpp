--- conflicted
+++ resolved
@@ -87,11 +87,8 @@
 static string const g_strMetadataLiteral = "metadata-literal";
 static string const g_strModelCheckerContracts = "model-checker-contracts";
 static string const g_strModelCheckerEngine = "model-checker-engine";
-<<<<<<< HEAD
+static string const g_strModelCheckerShowUnproved = "model-checker-show-unproved";
 static string const g_strModelCheckerSolvers = "model-checker-solvers";
-=======
-static string const g_strModelCheckerShowUnproved = "model-checker-show-unproved";
->>>>>>> 0285d5b0
 static string const g_strModelCheckerTargets = "model-checker-targets";
 static string const g_strModelCheckerTimeout = "model-checker-timeout";
 static string const g_strNatspecDev = "devdoc";
@@ -697,15 +694,14 @@
 			"Select model checker engine."
 		)
 		(
-<<<<<<< HEAD
+			g_strModelCheckerShowUnproved.c_str(),
+			po::value<bool>()->value_name("false,true")->default_value(false),
+			"Select whether to show all unproved targets."
+		)
+		(
 			g_strModelCheckerSolvers.c_str(),
 			po::value<string>()->value_name("all,cvc4,z3,smtlib2")->default_value("all"),
 			"Select model checker solvers."
-=======
-			g_strModelCheckerShowUnproved.c_str(),
-			po::value<bool>()->value_name("false,true")->default_value(false),
-			"Select whether to show all unproved targets."
->>>>>>> 0285d5b0
 		)
 		(
 			g_strModelCheckerTargets.c_str(),
@@ -1078,7 +1074,12 @@
 		m_options.modelChecker.settings.engine = *engine;
 	}
 
-<<<<<<< HEAD
+	if (m_args.count(g_strModelCheckerShowUnproved))
+	{
+		bool showUnproved = m_args[g_strModelCheckerShowUnproved].as<bool>();
+		m_options.modelChecker.settings.showUnproved = showUnproved;
+	}
+
 	if (m_args.count(g_strModelCheckerSolvers))
 	{
 		string solversStr = m_args[g_strModelCheckerSolvers].as<string>();
@@ -1089,12 +1090,6 @@
 			return false;
 		}
 		m_options.modelChecker.settings.solvers = *solvers;
-=======
-	if (m_args.count(g_strModelCheckerShowUnproved))
-	{
-		bool showUnproved = m_args[g_strModelCheckerShowUnproved].as<bool>();
-		m_options.modelChecker.settings.showUnproved = showUnproved;
->>>>>>> 0285d5b0
 	}
 
 	if (m_args.count(g_strModelCheckerTargets))
@@ -1116,11 +1111,8 @@
 	m_options.modelChecker.initialize =
 		m_args.count(g_strModelCheckerContracts) ||
 		m_args.count(g_strModelCheckerEngine) ||
-<<<<<<< HEAD
+		m_args.count(g_strModelCheckerShowUnproved) ||
 		m_args.count(g_strModelCheckerSolvers) ||
-=======
-		m_args.count(g_strModelCheckerShowUnproved) ||
->>>>>>> 0285d5b0
 		m_args.count(g_strModelCheckerTargets) ||
 		m_args.count(g_strModelCheckerTimeout);
 	m_options.output.experimentalViaIR = (m_args.count(g_strExperimentalViaIR) > 0);
