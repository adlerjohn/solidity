--- conflicted
+++ resolved
@@ -88,13 +88,10 @@
 static string const g_strModelCheckerContracts = "model-checker-contracts";
 static string const g_strModelCheckerDivModSlacks = "model-checker-div-mod-slacks";
 static string const g_strModelCheckerEngine = "model-checker-engine";
-<<<<<<< HEAD
 static string const g_strModelCheckerExtCalls = "model-checker-ext-calls";
+static string const g_strModelCheckerInvariants = "model-checker-invariants";
 static string const g_strModelCheckerShowUnproved = "model-checker-show-unproved";
 static string const g_strModelCheckerSolvers = "model-checker-solvers";
-=======
-static string const g_strModelCheckerInvariants = "model-checker-invariants";
->>>>>>> 2b0f519f
 static string const g_strModelCheckerTargets = "model-checker-targets";
 static string const g_strModelCheckerTimeout = "model-checker-timeout";
 static string const g_strNatspecDev = "devdoc";
@@ -706,13 +703,17 @@
 			"Select model checker engine."
 		)
 		(
-<<<<<<< HEAD
 			g_strModelCheckerExtCalls.c_str(),
 			po::value<string>()->value_name("untrusted,trusted")->default_value("untrusted"),
 			"Select whether external calls should be considered untrusted or trusted"
 			" if the called function's code is available."
 		)
 		(
+			g_strModelCheckerInvariants.c_str(),
+			po::value<bool>()->default_value(false),
+			"Select whether to report inferred inductive invariants."
+		)
+		(
 			g_strModelCheckerShowUnproved.c_str(),
 			po::value<bool>()->value_name("false,true")->default_value(false),
 			"Select whether to show all unproved targets."
@@ -721,11 +722,6 @@
 			g_strModelCheckerSolvers.c_str(),
 			po::value<string>()->value_name("all,cvc4,z3,smtlib2")->default_value("all"),
 			"Select model checker solvers."
-=======
-			g_strModelCheckerInvariants.c_str(),
-			po::value<bool>()->default_value(false),
-			"Select whether to report inferred inductive invariants."
->>>>>>> 2b0f519f
 		)
 		(
 			g_strModelCheckerTargets.c_str(),
@@ -1104,7 +1100,6 @@
 		m_options.modelChecker.settings.engine = *engine;
 	}
 
-<<<<<<< HEAD
 	if (m_args.count(g_strModelCheckerExtCalls))
 	{
 		string mode = m_args[g_strModelCheckerExtCalls].as<string>();
@@ -1117,6 +1112,12 @@
 		m_options.modelChecker.settings.externalCalls = *extCallsMode;
 	}
 
+	if (m_args.count(g_strModelCheckerInvariants))
+	{
+		bool invariants = m_args[g_strModelCheckerInvariants].as<bool>();
+		m_options.modelChecker.settings.invariants = invariants;
+	}
+
 	if (m_args.count(g_strModelCheckerShowUnproved))
 	{
 		bool showUnproved = m_args[g_strModelCheckerShowUnproved].as<bool>();
@@ -1133,12 +1134,6 @@
 			return false;
 		}
 		m_options.modelChecker.settings.solvers = *solvers;
-=======
-	if (m_args.count(g_strModelCheckerInvariants))
-	{
-		bool invariants = m_args[g_strModelCheckerInvariants].as<bool>();
-		m_options.modelChecker.settings.invariants = invariants;
->>>>>>> 2b0f519f
 	}
 
 	if (m_args.count(g_strModelCheckerTargets))
@@ -1161,13 +1156,10 @@
 		m_args.count(g_strModelCheckerContracts) ||
 		m_args.count(g_strModelCheckerDivModSlacks) ||
 		m_args.count(g_strModelCheckerEngine) ||
-<<<<<<< HEAD
 		m_args.count(g_strModelCheckerExtCalls) ||
+		m_args.count(g_strModelCheckerInvariants) ||
 		m_args.count(g_strModelCheckerShowUnproved) ||
 		m_args.count(g_strModelCheckerSolvers) ||
-=======
-		m_args.count(g_strModelCheckerInvariants) ||
->>>>>>> 2b0f519f
 		m_args.count(g_strModelCheckerTargets) ||
 		m_args.count(g_strModelCheckerTimeout);
 	m_options.output.experimentalViaIR = (m_args.count(g_strExperimentalViaIR) > 0);
